--- conflicted
+++ resolved
@@ -105,10 +105,6 @@
 		const headers: IDataObject = {
 			Accept: 'application/json',
 		};
-<<<<<<< HEAD
-=======
-		const url = `https://api.streak.com/api/${version}${endpoint}`;
->>>>>>> cbfc9473
 		if (['POST', 'PUT', 'PATCH'].includes(method)) {
 			headers['Content-Type'] = 'application/json';
 		}
