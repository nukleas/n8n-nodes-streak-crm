--- conflicted
+++ resolved
@@ -24,7 +24,6 @@
 		const headers: IDataObject = {
 			Accept: 'application/json',
 		};
-<<<<<<< HEAD
 
 		const url = `https://api.streak.com/api/${apiVersion}${endpoint}`;
 		
@@ -59,13 +58,6 @@
 		}
 
 		const requestOptions = {
-=======
-		const url = `https://api.streak.com/api/${apiVersion}${endpoint}`;
-		if (['POST', 'PUT', 'PATCH'].includes(method)) {
-			headers['Content-Type'] = 'application/json';
-		}
-		return (await this.helpers.httpRequest({
->>>>>>> b09396e6
 			method,
 			url: url,
 			headers,
