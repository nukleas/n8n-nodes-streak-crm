import { IExecuteFunctions, IDataObject } from 'n8n-workflow';
import { NodeOperationError } from 'n8n-workflow';
<<<<<<< HEAD
import { validateParameters } from './utils';
import { StreakApiService } from '../services';

=======
import { makeStreakRequest, validateParameters, handlePagination } from './utils';
>>>>>>> 0369459e
/**
 * Handle box-related operations for the Streak API
 */
export async function handleBoxOperations(
	this: IExecuteFunctions,
	operation: string,
	itemIndex: number,
	apiKey: string,
): Promise<IDataObject | IDataObject[]> {
	// Handle box operations
	if (operation === 'listBoxes') {
		// List Boxes in Pipeline operation
		const pipelineKey = this.getNodeParameter('pipelineKey', itemIndex) as string;
		const returnAll = this.getNodeParameter('returnAll', itemIndex, false) as boolean;
		const limit = this.getNodeParameter('limit', itemIndex, 50) as number;

		validateParameters.call(this, { pipelineKey }, ['pipelineKey'], itemIndex);
<<<<<<< HEAD
		
		return await StreakApiService.box().listBoxes(this, apiKey, pipelineKey, returnAll, limit);
=======

		if (returnAll) {
			return await handlePagination.call(
				this,
				`/pipelines/${pipelineKey}/boxes`,
				apiKey,
				returnAll,
				itemIndex,
				limit,
			);
		} else {
			return await makeStreakRequest.call(
				this,
				'GET',
				`/pipelines/${pipelineKey}/boxes`,
				apiKey,
				itemIndex,
				undefined,
				{ limit },
			);
		}
>>>>>>> 0369459e
	} else if (operation === 'getBox') {
		// Get Box operation
		const boxKey = this.getNodeParameter('boxKey', itemIndex) as string;

		validateParameters.call(this, { boxKey }, ['boxKey'], itemIndex);
<<<<<<< HEAD
		
		return await StreakApiService.box().getBox(this, apiKey, boxKey);
=======

		return await makeStreakRequest.call(this, 'GET', `/boxes/${boxKey}`, apiKey, itemIndex);
>>>>>>> 0369459e
	} else if (operation === 'getMultipleBoxes') {
		// Get Multiple Boxes operation
		const boxKeys = this.getNodeParameter('boxKeys', itemIndex) as string[];

		validateParameters.call(this, { boxKeys }, ['boxKeys'], itemIndex);
<<<<<<< HEAD
		
		return await StreakApiService.box().getMultipleBoxes(this, apiKey, boxKeys);
=======

		return await makeStreakRequest.call(this, 'POST', '/boxes/batchGet', apiKey, itemIndex, {
			boxKeys,
		});
>>>>>>> 0369459e
	} else if (operation === 'createBox') {
		// Create Box operation
		const pipelineKey = this.getNodeParameter('pipelineKey', itemIndex) as string;
		const boxName = this.getNodeParameter('boxName', itemIndex) as string;
		const stageKey = this.getNodeParameter('stageKey', itemIndex, '') as string;
		const additionalFields = this.getNodeParameter(
			'additionalFields',
			itemIndex,
			{},
		) as IDataObject;

		validateParameters.call(this, { pipelineKey, boxName }, ['pipelineKey', 'boxName'], itemIndex);
<<<<<<< HEAD
		
		return await StreakApiService.box().createBox(this, apiKey, pipelineKey, boxName, stageKey, additionalFields);
=======

		const body: IDataObject = {
			name: boxName,
		};

		if (stageKey) {
			body.stageKey = stageKey;
		}

		if (additionalFields.notes) {
			body.notes = additionalFields.notes;
		}

		if (additionalFields.assignedToTeamKeyOrUserKey) {
			body.assignedToTeamKeyOrUserKey = additionalFields.assignedToTeamKeyOrUserKey;
		}

		return await makeStreakRequest.call(
			this,
			'POST',
			`/pipelines/${pipelineKey}/boxes`,
			apiKey,
			itemIndex,
			body,
		);
>>>>>>> 0369459e
	} else if (operation === 'updateBox') {
		// Update Box operation
		const boxKey = this.getNodeParameter('boxKey', itemIndex) as string;
		const updateFields = this.getNodeParameter('updateFields', itemIndex, {}) as IDataObject;

		validateParameters.call(this, { boxKey, updateFields }, ['boxKey', 'updateFields'], itemIndex);

		if (Object.keys(updateFields).length === 0) {
			throw new NodeOperationError(
				this.getNode(),
				'At least one field to update must be specified',
				{ itemIndex },
			);
		}
<<<<<<< HEAD
		
		return await StreakApiService.box().updateBox(this, apiKey, boxKey, updateFields);
=======

		const body: IDataObject = {};

		if (updateFields.name) {
			body.name = updateFields.name;
		}

		if (updateFields.notes) {
			body.notes = updateFields.notes;
		}

		if (updateFields.stageKey) {
			body.stageKey = updateFields.stageKey;
		}

		if (updateFields.assignedToTeamKeyOrUserKey) {
			body.assignedToTeamKeyOrUserKey = updateFields.assignedToTeamKeyOrUserKey;
		}
		return await makeStreakRequest.call(this, 'POST', `/boxes/${boxKey}`, apiKey, itemIndex, body);
>>>>>>> 0369459e
	} else if (operation === 'deleteBox') {
		// Delete Box operation
		const boxKey = this.getNodeParameter('boxKey', itemIndex) as string;

		validateParameters.call(this, { boxKey }, ['boxKey'], itemIndex);
<<<<<<< HEAD
		
		return await StreakApiService.box().deleteBox(this, apiKey, boxKey);
=======

		return await makeStreakRequest.call(this, 'DELETE', `/boxes/${boxKey}`, apiKey, itemIndex);
>>>>>>> 0369459e
	} else if (operation === 'getTimeline') {
		// Get Timeline operation
		const boxKey = this.getNodeParameter('boxKey', itemIndex) as string;
		const returnAll = this.getNodeParameter('returnAll', itemIndex, false) as boolean;
		const limit = this.getNodeParameter('limit', itemIndex, 50) as number;

		validateParameters.call(this, { boxKey }, ['boxKey'], itemIndex);
<<<<<<< HEAD
		
		return await StreakApiService.box().getBoxTimeline(this, apiKey, boxKey, returnAll, limit);
=======

		if (returnAll) {
			return await handlePagination.call(
				this,
				`/boxes/${boxKey}/timeline`,
				apiKey,
				returnAll,
				itemIndex,
				limit,
			);
		} else {
			return await makeStreakRequest.call(
				this,
				'GET',
				`/boxes/${boxKey}/timeline`,
				apiKey,
				itemIndex,
				undefined,
				{ limit },
			);
		}
>>>>>>> 0369459e
	}

	throw new NodeOperationError(
		this.getNode(),
		`The box operation "${operation}" is not supported!`,
		{ itemIndex },
	);
}<|MERGE_RESOLUTION|>--- conflicted
+++ resolved
@@ -1,12 +1,6 @@
 import { IExecuteFunctions, IDataObject } from 'n8n-workflow';
 import { NodeOperationError } from 'n8n-workflow';
-<<<<<<< HEAD
-import { validateParameters } from './utils';
-import { StreakApiService } from '../services';
-
-=======
 import { makeStreakRequest, validateParameters, handlePagination } from './utils';
->>>>>>> 0369459e
 /**
  * Handle box-related operations for the Streak API
  */
@@ -24,10 +18,6 @@
 		const limit = this.getNodeParameter('limit', itemIndex, 50) as number;
 
 		validateParameters.call(this, { pipelineKey }, ['pipelineKey'], itemIndex);
-<<<<<<< HEAD
-		
-		return await StreakApiService.box().listBoxes(this, apiKey, pipelineKey, returnAll, limit);
-=======
 
 		if (returnAll) {
 			return await handlePagination.call(
@@ -49,33 +39,22 @@
 				{ limit },
 			);
 		}
->>>>>>> 0369459e
 	} else if (operation === 'getBox') {
 		// Get Box operation
 		const boxKey = this.getNodeParameter('boxKey', itemIndex) as string;
 
 		validateParameters.call(this, { boxKey }, ['boxKey'], itemIndex);
-<<<<<<< HEAD
-		
-		return await StreakApiService.box().getBox(this, apiKey, boxKey);
-=======
 
 		return await makeStreakRequest.call(this, 'GET', `/boxes/${boxKey}`, apiKey, itemIndex);
->>>>>>> 0369459e
 	} else if (operation === 'getMultipleBoxes') {
 		// Get Multiple Boxes operation
 		const boxKeys = this.getNodeParameter('boxKeys', itemIndex) as string[];
 
 		validateParameters.call(this, { boxKeys }, ['boxKeys'], itemIndex);
-<<<<<<< HEAD
-		
-		return await StreakApiService.box().getMultipleBoxes(this, apiKey, boxKeys);
-=======
 
 		return await makeStreakRequest.call(this, 'POST', '/boxes/batchGet', apiKey, itemIndex, {
 			boxKeys,
 		});
->>>>>>> 0369459e
 	} else if (operation === 'createBox') {
 		// Create Box operation
 		const pipelineKey = this.getNodeParameter('pipelineKey', itemIndex) as string;
@@ -88,10 +67,6 @@
 		) as IDataObject;
 
 		validateParameters.call(this, { pipelineKey, boxName }, ['pipelineKey', 'boxName'], itemIndex);
-<<<<<<< HEAD
-		
-		return await StreakApiService.box().createBox(this, apiKey, pipelineKey, boxName, stageKey, additionalFields);
-=======
 
 		const body: IDataObject = {
 			name: boxName,
@@ -117,7 +92,6 @@
 			itemIndex,
 			body,
 		);
->>>>>>> 0369459e
 	} else if (operation === 'updateBox') {
 		// Update Box operation
 		const boxKey = this.getNodeParameter('boxKey', itemIndex) as string;
@@ -132,10 +106,6 @@
 				{ itemIndex },
 			);
 		}
-<<<<<<< HEAD
-		
-		return await StreakApiService.box().updateBox(this, apiKey, boxKey, updateFields);
-=======
 
 		const body: IDataObject = {};
 
@@ -155,19 +125,13 @@
 			body.assignedToTeamKeyOrUserKey = updateFields.assignedToTeamKeyOrUserKey;
 		}
 		return await makeStreakRequest.call(this, 'POST', `/boxes/${boxKey}`, apiKey, itemIndex, body);
->>>>>>> 0369459e
 	} else if (operation === 'deleteBox') {
 		// Delete Box operation
 		const boxKey = this.getNodeParameter('boxKey', itemIndex) as string;
 
 		validateParameters.call(this, { boxKey }, ['boxKey'], itemIndex);
-<<<<<<< HEAD
-		
-		return await StreakApiService.box().deleteBox(this, apiKey, boxKey);
-=======
 
 		return await makeStreakRequest.call(this, 'DELETE', `/boxes/${boxKey}`, apiKey, itemIndex);
->>>>>>> 0369459e
 	} else if (operation === 'getTimeline') {
 		// Get Timeline operation
 		const boxKey = this.getNodeParameter('boxKey', itemIndex) as string;
@@ -175,10 +139,6 @@
 		const limit = this.getNodeParameter('limit', itemIndex, 50) as number;
 
 		validateParameters.call(this, { boxKey }, ['boxKey'], itemIndex);
-<<<<<<< HEAD
-		
-		return await StreakApiService.box().getBoxTimeline(this, apiKey, boxKey, returnAll, limit);
-=======
 
 		if (returnAll) {
 			return await handlePagination.call(
@@ -200,7 +160,6 @@
 				{ limit },
 			);
 		}
->>>>>>> 0369459e
 	}
 
 	throw new NodeOperationError(
